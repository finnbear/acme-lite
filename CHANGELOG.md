# Changelog

## Unreleased

<<<<<<< HEAD
- Ensure domains remain in original order throughout processing.
=======
- Built-in HTTP client now uses `rustls` and `webpki-roots` by default. Disable default features to regain control `reqwest`'s crate features.
>>>>>>> 1582c0f8

## 0.1.0

- Initial release.<|MERGE_RESOLUTION|>--- conflicted
+++ resolved
@@ -2,11 +2,8 @@
 
 ## Unreleased
 
-<<<<<<< HEAD
 - Ensure domains remain in original order throughout processing.
-=======
 - Built-in HTTP client now uses `rustls` and `webpki-roots` by default. Disable default features to regain control `reqwest`'s crate features.
->>>>>>> 1582c0f8
 
 ## 0.1.0
 
